--- conflicted
+++ resolved
@@ -10,9 +10,6 @@
 import { generateCellsFromString } from '../cellFactory';
 import { Identifiers } from '../constants';
 import { IInteractiveWindowMapping, InteractiveWindowMessages } from '../interactive-common/interactiveWindowTypes';
-<<<<<<< HEAD
-import { ICell, IGatherExecution, IInteractiveWindowListener, IInteractiveWindowProvider, IJupyterExecution, INotebook, INotebookEditorProvider, INotebookExporter } from '../types';
-=======
 import {
     ICell,
     IGatherExecution,
@@ -23,8 +20,6 @@
     INotebookEditorProvider,
     INotebookExporter
 } from '../types';
-import { GatherLogger } from './gatherLogger';
->>>>>>> 19a85e28
 
 @injectable()
 export class GatherListener implements IInteractiveWindowListener {
