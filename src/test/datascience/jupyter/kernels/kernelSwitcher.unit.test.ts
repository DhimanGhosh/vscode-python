--- conflicted
+++ resolved
@@ -47,44 +47,25 @@
     setup(() => {
         notebookServer = mock(JupyterServerWrapper);
         settings = mock(PythonSettings);
-<<<<<<< HEAD
-        // tslint:disable-next-line: no-any
-=======
->>>>>>> bd9615ac
         currentKernel = {
             lastActivityTime: new Date(),
             name: 'CurrentKernel',
             numberOfConnections: 0,
-<<<<<<< HEAD
-            session: {} as any
-        };
-        // tslint:disable-next-line: no-any
-=======
             // tslint:disable-next-line: no-any
             session: {} as any
         };
->>>>>>> bd9615ac
         selectedKernel = {
             lastActivityTime: new Date(),
             name: 'NewKernel',
             numberOfConnections: 0,
-<<<<<<< HEAD
-            session: {} as any
-        };
-        // tslint:disable-next-line: no-any
-=======
             // tslint:disable-next-line: no-any
             session: {} as any
         };
->>>>>>> bd9615ac
         selectedKernelSecondTime = {
             lastActivityTime: new Date(),
             name: 'SecondKernel',
             numberOfConnections: 0,
-<<<<<<< HEAD
-=======
             // tslint:disable-next-line: no-any
->>>>>>> bd9615ac
             session: {} as any
         };
         selectedInterpreter = {
@@ -103,11 +84,7 @@
         // tslint:disable-next-line: no-any
         when(settings.datascience).thenReturn({} as any);
         when(notebook.server).thenReturn(instance(notebookServer));
-<<<<<<< HEAD
-        when(configService.getSettings()).thenReturn(instance(settings));
-=======
         when(configService.getSettings(anything())).thenReturn(instance(settings));
->>>>>>> bd9615ac
         kernelSwitcher = new KernelSwitcher(
             instance(configService),
             instance(sessionManagerFactory),
@@ -152,9 +129,6 @@
 
                         if (isLocalConnection) {
                             verify(
-<<<<<<< HEAD
-                                kernelSelector.selectLocalKernel(undefined, undefined, currentKernelInfo.currentKernel)
-=======
                                 kernelSelector.selectLocalKernel(
                                     anything(),
                                     anything(),
@@ -162,7 +136,6 @@
                                     undefined,
                                     currentKernelInfo.currentKernel
                                 )
->>>>>>> bd9615ac
                             ).once();
                         } else {
                             verify(
@@ -179,9 +152,6 @@
 
                     test('Prompt to select local kernel', async () => {
                         when(
-<<<<<<< HEAD
-                            kernelSelector.selectLocalKernel(undefined, undefined, currentKernelInfo.currentKernel)
-=======
                             kernelSelector.selectLocalKernel(
                                 anything(),
                                 anything(),
@@ -189,7 +159,6 @@
                                 undefined,
                                 currentKernelInfo.currentKernel
                             )
->>>>>>> bd9615ac
                         ).thenResolve({});
 
                         const selection = await kernelSwitcher.switchKernel(instance(notebook));
@@ -202,11 +171,8 @@
                             if (isLocalConnection) {
                                 when(
                                     kernelSelector.selectLocalKernel(
-<<<<<<< HEAD
-=======
-                                        anything(),
-                                        anything(),
->>>>>>> bd9615ac
+                                        anything(),
+                                        anything(),
                                         undefined,
                                         undefined,
                                         currentKernelInfo.currentKernel
@@ -217,15 +183,6 @@
                                     interpreter: selectedInterpreter
                                 });
                             } else {
-<<<<<<< HEAD
-                                when(kernelSelector.selectRemoteKernel(anything(), anything(), anything())).thenResolve(
-                                    {
-                                        kernelModel: selectedKernel,
-                                        kernelSpec: undefined,
-                                        interpreter: selectedInterpreter
-                                    }
-                                );
-=======
                                 when(
                                     kernelSelector.selectRemoteKernel(
                                         anything(),
@@ -239,7 +196,6 @@
                                     kernelSpec: undefined,
                                     interpreter: selectedInterpreter
                                 });
->>>>>>> bd9615ac
                             }
                         });
                         teardown(() => {
@@ -321,13 +277,8 @@
                             test('Re-throw error if cancel is selected from prompt', async () => {
                                 const ex = new JupyterSessionStartError(new Error('Kaboom'));
                                 when(notebook.setKernelSpec(anything(), anything())).thenReject(ex);
-<<<<<<< HEAD
-                                // tslint:disable-next-line: no-any
-                                when(appShell.showErrorMessage(anything(), anything(), anything())).thenResolve(
-=======
                                 when(appShell.showErrorMessage(anything(), anything(), anything())).thenResolve(
                                     // tslint:disable-next-line: no-any
->>>>>>> bd9615ac
                                     Common.cancel() as any
                                 );
 
@@ -361,23 +312,6 @@
                                         return;
                                     }
                                 });
-<<<<<<< HEAD
-                                when(kernelSelector.selectLocalKernel(undefined, anything(), anything())).thenCall(
-                                    () => {
-                                        // When selecting a kernel the second time, then return a different selection.
-                                        firstTimeSelectingAKernel = false;
-                                        return {
-                                            kernelModel: firstTimeSelectingAKernel
-                                                ? selectedKernel
-                                                : selectedKernelSecondTime,
-                                            kernelSpec: undefined,
-                                            interpreter: selectedInterpreter
-                                        };
-                                    }
-                                );
-                                // tslint:disable-next-line: no-any
-                                when(appShell.showErrorMessage(anything(), anything(), anything())).thenResolve(
-=======
                                 when(
                                     kernelSelector.selectLocalKernel(
                                         anything(),
@@ -399,7 +333,6 @@
                                 });
                                 when(appShell.showErrorMessage(anything(), anything(), anything())).thenResolve(
                                     // tslint:disable-next-line: no-any
->>>>>>> bd9615ac
                                     DataScience.selectDifferentKernel() as any
                                 );
 
